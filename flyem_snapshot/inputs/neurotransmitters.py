import logging

import numpy as np
import pandas as pd
import pyarrow.feather as feather

from neuclease import PrefixFilter
from neuclease.util import Timer, encode_coords_to_uint64

from ..util import restrict_synapses_to_roi

logger = logging.getLogger(__name__)

NeurotransmittersSchema = {
    "description": "How to load neurotransmitter data",
    "type": "object",
    "additionalProperties": False,
    "default": {},
    "properties": {
        "synister-feather": {
            "description":
                "Path to an Apache Feather file with neurotransmitter\n"
                "predictions as produced via the 'synister' tool/method.\n"
                "If body-level (and type-level) confidences are desired, then the table\n"
                "must also include a 'split' column indicating which synapses were in the 'train' and 'validation' sets\n"
                "(so we can discard them before computing the confusion matrix).\n",
                # FIXME: Specify required columns...
            "type": "string",
            "default": ""
        },
        "rescale-coords": {
            "description":
                "If the synister file has x,y,z coordinates in nanometers instead of voxels,\n"
                "use this setting to rescale them to voxel units. (You'll have to check the file.)\n"
                "Example: 0.125 will convert nm units to units of 8nm voxels.\n",
            "default": [1, 1, 1],
            "oneOf": [
                {
                    "type": "number"
                },
                {
                    "type": "array",
                    "items": {"type": "number"},
                    "minItems": 3,
                    "maxItems": 3,
                },
            ]
        },
        "translate-names": {
            "description":
                "If desired, you can translate the neurotransmitter names from the source file to alternate names.\n"
                "In particular, synister uses the term 'neither' for indeterminate predictions, but FlyEM uses the term 'unknown'.\n",
            "type": "object",
            "default": {
                "neither": "unknown",
            },
            "additionalProperties": {
                "type": "string"
            }
        },
        "override-celltype-before-consensus": {
            "description":
                "Some NT predictions may be considered unreliable unless there is experimental data to back them up.\n"
                "This column can be used to override the celltype prediction immediately before the 'consensus' column is produced.\n"
                "So, the celltype prediction column (property) will NOT be overridden in the end result, but the 'consensus'\n"
                "column will only use the override value, if at all.\n",
            "type": "object",
            "default": {},
            "additionalProperties": {
                "type": "string"
            }
        },
        "restrict-to-roi": {
            "description": "Drop synapses outside the given region before computing aggregate body and cell type scores and confidences.",
            "default": {},
            "type": "object",
            "additional-properties": False,
            "properties": {
                "roiset": {
                    "type": "string",
                    "default": ""
                },
                "roi": {
                    "type": "string",
                    "default": ""
                }
            }
        },
        "ground-truth": {
            "description":
                "Neurotransmitter groundtruth table CSV with columns cell_type,ground_truth\n"
                "If not provided, then no body-level or type-level confidences will be computed.\n",
            "type": "string",
            "default": ""
        },
        "experimental-groundtruth": {
            "description":
                "Optional. Table of high-confidence experimental groundtruth, used to override type-level\n"
                "predictions in the 'consensus' preduction column.\n"
                "Columns: cell_type, ground_truth, reference, [other_gt], [other_ref]",
            "type": "string",
            "default": ""
        },
        "min-body-confidence": {
            "description":
                "After computing body confidence scores, bodies with lower confidence scores than\n"
                "this threshold will not be assigned a body-level NT prediction.\n"
                "Instead, they'll be assigned 'unclear' as their NT prediction.\n",
            "type": "number",
            "default": 0.5
        },
        "min-body-presyn": {
            "description":
                "Bodies with fewer tbars than this cutoff will not be assigned a body-level NT prediction.\n"
                "Instead, they'll be assigned 'unclear' as their NT prediction.\n",
            "type": "integer",
            "default": 50
        },
        "min-celltype-presyn": {
            "description":
                "If the total number of tbars across all cells of a type does not meet this threshold,\n"
                "the type-level prediction will be 'unclear.\n",
            "type": "integer",
            "default": 100
        },
        "export-mean-tbar-scores": {
            "description":
                "For older datasets (MANC, hemibrain), we didn't compute a top body prediction\n"
                "and associated confidence score.  Instead, we just exported the mean NT prediction\n"
                "scores for each body as Neuron properties.\n",
            "type": "boolean",
            "default": True
        }
    }
}


@PrefixFilter.with_context('neurotransmitters')
def load_neurotransmitters(cfg, point_df, partner_df, ann):
    """
    Load the synister neurotransmitter predictions, but tweak the column
    names into the form nt_{transmitter}_prob and exclude columns other than
    the predictions and xyz.

    Also, a 'body' column is added to the table,
    and the point_id is stored in the index.

    Furthermore, a table of bodywise aggregate scores is generated,
    using the 'body' column in point_df.
    """
    if not (path := cfg['synister-feather']):
        return None, None

    # Filter the points according to the ROI, which will cause the tbar predictions to be filtered, too.
    roiset = cfg['restrict-to-roi']['roiset']
    roi = cfg['restrict-to-roi']['roi']
    point_df, _ = restrict_synapses_to_roi(roiset, roi, point_df, partner_df)

    # We only care about annotations with a 'type', and only for bodies which exist in point_df.
    # Note:
    #   We do include bodies which contain only post-synapses.  Even though they lack
    #   pre-synapses (and therefore lack tbar NT predictions), we will still assign
    #   them a celltype_nt and consensus_nt.
    bodies = point_df['body'].unique()
    ann = ann.loc[ann['type'].notnull() & ann.index.isin(bodies), ['type']]

    with Timer("Loading tbar NT predictions", logger):
        tbar_nt = _load_tbar_neurotransmitters(path, cfg['rescale-coords'], cfg['translate-names'], point_df)

    if not cfg['ground-truth']:
        gt_df = None
    else:
        gt_df = pd.read_csv(cfg['ground-truth'])
        if not {*gt_df.columns} >= {'cell_type', 'ground_truth'}:
            raise RuntimeError("Neurotransmitter ground-truth table does not supply the necessary columns.")
        if 'split' not in tbar_nt:
            raise RuntimeError("Can't make use of your ground-truth because your point data does not contain a 'split' column.")

    with Timer("Computing groupwise NT predictions for bodies and cell types", logger):
        body_nt = _compute_body_neurotransmitters(
            tbar_nt, gt_df, ann,
            cfg['min-body-confidence'], cfg['min-body-presyn'], cfg['min-celltype-presyn']
        )
    tbar_nt = tbar_nt.drop(columns=['split'], errors='ignore')

    if cfg['export-mean-tbar-scores']:
        # For consistency with MANC, we also list ALL mean neurotransmitter
        # predictions as separate columns (neuprint properties).
        nt_cols = [col for col in tbar_nt.columns if col.startswith('nt')]
        body_nt = body_nt.merge(
            tbar_nt.groupby('body')[nt_cols].mean(),
            'left',
            on='body'
        )

        # NOTE:
        #   For manc, the body prediction was the one with the highest mean tbar score.
        #   But going forward, we pick the most frequent max tbar score.
        #
        # col_to_nt = {c: c.split('_')[1] for c in body_nt.columns}
        # body_nt['predicted_nt'] = body_nt.idxmax(axis=1).map(col_to_nt)

    if (path := cfg['experimental-groundtruth']):
        # Start with the celltype majority prediction...
        body_nt['consensus_nt'] = body_nt['celltype_predicted_nt']

        # Apply user-provided overrides (e.g. replace 'octopamine' with 'unclear').
        body_nt['consensus_nt'].update(body_nt['consensus_nt'].map(cfg['override-celltype-before-consensus']))

        # Overwrite cases where experimental groundtruth is available.
        exp_df = pd.read_csv(path)
        exp_map = exp_df.set_index('cell_type')['ground_truth']
        body_nt['consensus_nt'].update(body_nt['cell_type'].map(exp_map))

        if 'reference' in exp_df.columns:
            ref_map = exp_df.set_index('cell_type')['reference'].dropna()
            body_nt['nt_reference'] = body_nt['cell_type'].map(ref_map)

        if 'other_gt' in exp_df.columns:
            other_map = exp_df.set_index('cell_type')['other_gt'].dropna()
            body_nt['other_nt'] = body_nt['cell_type'].map(other_map)

        if 'other_ref' in exp_df.columns:
            other_ref_map = exp_df.set_index('cell_type')['other_ref'].dropna()
            body_nt['other_nt_reference'] = body_nt['cell_type'].map(other_ref_map)

    body_nt = body_nt.drop(columns=['cell_type'], errors='ignore')
    return tbar_nt, body_nt


def _load_tbar_neurotransmitters(path, rescale, translations, point_df):
    tbar_nt = feather.read_feather(path)

    # Rename columns pre_x, pre_y, pre_z -> x,y,z
    tbar_nt = tbar_nt.rename(columns={f'pre_{k}':k for k in 'xyz'})
    tbar_nt = tbar_nt.rename(columns={f'{k}_pre':k for k in 'xyz'})
    nt_cols = [col for col in tbar_nt.columns if col.startswith('nts')]

    # Discard extraneous columns
    cols = [*'xyz', *nt_cols]
    if 'split' in tbar_nt.columns:
        cols.append('split')
    tbar_nt = tbar_nt[cols]

    # Apply user's coordinate scaling factor.
    tbar_nt[[*'xyz']] = (tbar_nt[[*'xyz']] * rescale).astype(np.int32)

    # The original table has names like 'nts_8.glutamate',
    # but we'll convert that to 'nt_glutamate_prob'.
    nt_names = [c.split('.')[1] for c in nt_cols]
    nt_names = [translations.get(n, n) for n in nt_names]
    renames = {
        c: 'nt_' + name + '_prob'
        for c, name in zip(nt_cols, nt_names)
    }
    tbar_nt = tbar_nt.rename(columns=renames)
    nt_cols = list(renames.values())

    tbar_nt['point_id'] = encode_coords_to_uint64(tbar_nt[[*'zyx']].values)
    tbar_nt = tbar_nt.set_index('point_id')

    # Drop predictions which correspond to synapses we don't have
    # (due to ROI selection, for example).
    # Note:
    #   If there are synapses in point_df which are not present in the tbar
    #   predictions, they will have NaN predictions after this merge.
    presyn_df = point_df.query('kind == "PreSyn"')
    tbar_nt = presyn_df[['body']].merge(tbar_nt, 'left', on='point_id')
    return tbar_nt


def _compute_body_neurotransmitters(tbar_nt, gt_df, ann, min_body_conf, min_body_presyn, min_type_presyn):
    """
    FIXME: The output column names still need to be finalized.
    """
    # Append 'cell_type' column to point table
    tbar_nt = tbar_nt.merge(ann['type'].rename('cell_type'), 'left', on='body')

    # Determine top prediction (pred1) for each point
    nt_cols = [c for c in tbar_nt.columns if c.startswith('nt_')]
    nts = [c.split('_')[1] for c in nt_cols]
    tbar_nt['pred1'] = (
        tbar_nt[nt_cols]
        .rename(columns=dict(zip(nt_cols, nts)))
        .idxmax(axis=1)
    )
    confusion_df = _confusion_matrix(tbar_nt, gt_df, nts)
    tbar_nt = tbar_nt[['body', 'cell_type', 'pred1']]
    body_nt = _calc_group_predictions(tbar_nt, ann, confusion_df, gt_df, 'body')
    type_df = _calc_group_predictions(tbar_nt, ann, confusion_df, gt_df, 'cell_type')

    if 'confidence' in body_nt:
        # Apply thresholds to erase unreliable predictions.
        body_nt.loc[body_nt['confidence'] < min_body_conf, 'top_pred'] = 'unclear'
        body_nt.loc[body_nt['num_tbar_nt_predictions'] < min_body_presyn, 'top_pred'] = 'unclear'
        type_df.loc[type_df['num_tbar_nt_predictions'] < min_type_presyn, 'top_pred'] = 'unclear'

    # We don't return a separate table for celltype predictions.
    # Instead, append celltype prediction columns to the body table
    # (with duplicated values for bodies with matching cell types).
    type_cols = ['cell_type', 'num_tbar_nt_predictions', 'top_pred']
    if 'confidence' in type_df.columns:
        type_cols.append('confidence')

    body_nt = (
        body_nt
        .merge(
            type_df[type_cols],
            'left',
            on='cell_type',
            suffixes=['', '_celltype']
        )
        .rename(columns={
            'top_pred': 'predicted_nt',
            'top_pred_celltype': 'celltype_predicted_nt',
            'confidence': 'predicted_nt_confidence',
            'confidence_celltype': 'celltype_predicted_nt_confidence',
            'num_tbar_nt_predictions': 'total_nt_predictions',
            'num_tbar_nt_predictions_celltype': 'celltype_total_nt_predictions',
        })
    )
    body_nt = body_nt.set_index('body')
    return body_nt


def _confusion_matrix(tbar_nt, gt_df, all_nts):
    if gt_df is None:
        return None

    # Generate 'ground_truth' column using cell_type and GT table
    gt_mapping = gt_df.set_index('cell_type')['ground_truth']
    tbar_gt = tbar_nt['cell_type'].map(gt_mapping)

    # Compute confusion matrix for the 'test' set only.
    confusion_df = (
        tbar_nt
        .assign(ground_truth=tbar_gt)
        .query('split != "train" and split != "validation" and not ground_truth.isnull()')
        .groupby(['ground_truth', 'pred1'])
        .size()
        .unstack(-1, 0.0)
        # We reindex to ensure that the confusion matrix has rows/columns
        # for all neurotransmitters in the ground_truth, even if some of
        # them aren't in the 'test' set.  (This can happen when working
        # with a small set of tbars, such as when working with a small ROI
        # or when using testing datasets.)
        .reindex(all_nts)
        .reindex(all_nts, axis=1)
    )

    # Normalize the rows
    confusion_df /= confusion_df.sum(axis=1).values[:, None]

    # NaNs might exist due to the reindex() above.
    confusion_df = confusion_df.fillna(0.0)
    return confusion_df


def _calc_group_predictions(pred_df, ann, confusion_df, gt_df, groupcol):
    """
    Args:
        pred_df:
            synapse prediction table with columns:
                ['body', 'cell_type', 'pred1']

        ann:
            body annotations table, just for the `type` column.
            This is used to ensure that the results include all bodies/types,
            even if some annotated bodies had no tbars and therefore are not
            present in pred_df.

        confusion_df:
            Confusion matrix of NT predictions, as a DataFrame
            with ground truth NT in the index and predicted NT in the columns.

        gt_df:
            Cell type NT ground truth, as a DataFrame with columns:
                ['cell_type', 'ground_truth']

        groupcol:
            Indicates whether to aggregate by 'body' or 'cell_type'
            to produce group-wise predications.

    Returns:
        DataFrame of group-wise predictions with columns (but 'body' is omitted if groupcol='cell_type'):
        ['cell_type', 'body', 'num_tbar_nt_predictions', 'confidence', 'top_pred', 'ground_truth']
    """
    assert groupcol in ('body', 'cell_type')

    # Compute the group NT predictions
    # (the most common NT prediction among its synapses)
    #
    # Notes:
    #   - value_counts().groupby().head(1) is much faster
    #     than groupby().apply(pd.Series.mode).
    #   - sort_values() isn't necessary, but it's used here
    #     to ensure predictable ordering in case of a tie.
    group_pred = (
        pred_df[[groupcol, 'pred1']]
        .value_counts(dropna=False)
        .rename('count')
        .reset_index(1)
        .sort_values(['count', 'pred1'], ascending=[False, True])
        .groupby(groupcol)
        .head(1)
        ['pred1']
        .rename('group_pred')
    )
    df = group_pred.to_frame()

    # Ensure that our final results will include all bodies (or types)
    # from the annotations, even if they weren't present in pred_df
    ann_types = ann['type'].rename('cell_type')
    if groupcol == 'body':
        # Append the 'cell_type' column
        assert df.index.name == ann_types.index.name == 'body'
        df = df.merge(ann_types, 'outer', on='body')
<<<<<<< HEAD
        df = df.reset_index()
        assert 'body' in df.columns
    else:
        ann_types = ann_types.drop_duplicates()
        df = df.merge(ann_types, 'outer', on='cell_type')

    assert 'cell_type' in df.columns
    df['num_tbar_nt_predictions'] = pred_df.groupby(groupcol)['pred1'].count()
    df = df.sort_values(groupcol)
=======
        assert df.index.name == ann_types.index.name == 'body'
    else:
        # Make sure all cell_types from ann are listed in df
        ann_types = ann_types.drop_duplicates()
        df = df.merge(ann_types, 'outer', on='cell_type').set_index('cell_type')

    df['num_tbar_nt_predictions'] = pred_df.groupby(groupcol)['pred1'].count()
    df['num_tbar_nt_predictions'].fillna(0, inplace=True)

    assert df.index.name == groupcol
    df = df.sort_index().reset_index()
>>>>>>> c8bbfc37

    df = df.sort_index()
    # Without groundtruth, all we can provide are
    # the aggregated values -- no confidences
    if gt_df is None:
        # If there were no tbar NT predictions provided at all
        # for some bodies, those bodies get 'unclear' NT.
        df['group_pred'].fillna('unclear', inplace=True)

        # Rearrange/rename columns to match expected output
        df = df.rename(columns={'group_pred': 'top_pred'})
        cols = ['cell_type', 'body', 'num_tbar_nt_predictions', 'top_pred']
        if groupcol == 'cell_type':
            cols.remove('body')
        return df[cols]

    pred_df = pred_df.merge(group_pred, 'left', on=groupcol)

    # Extract each synapse's confusion score from confusion matrix,
    # using the group prediction as the 'ground_truth' NT.
    # (There is a 10x faster way to do this using Categoricals and numpy slicing,
    # but it's more verbose. This is good enough.)

    valid_rows = pred_df[['group_pred', 'pred1']].notnull().all(axis=1)
    group_pred_and_syn_pred = pred_df.loc[valid_rows, ['group_pred', 'pred1']]
    group_pred_and_syn_pred = pd.MultiIndex.from_frame(group_pred_and_syn_pred)
    pred_df.loc[valid_rows, 'confusion_score'] = confusion_df.stack().loc[group_pred_and_syn_pred].values
    df['mean_confusion'] = pred_df.groupby(groupcol)['confusion_score'].mean().fillna(0.0)

    # If there were no tbar NT predictions provided at all
    # for some bodies, those bodies get 'unclear' NT.
    df['group_pred'].fillna('unclear', inplace=True)

    # Append 'ground_truth' column where possible
<<<<<<< HEAD
    df = df.merge(gt_df, 'left', on='cell_type')
=======
    # (First reset index so it isn't lost in this merge.)
    df = df.reset_index().merge(gt_df, 'left', on='cell_type')
>>>>>>> c8bbfc37

    # Rearrange/rename columns to match expected output
    df = df.rename(columns={'mean_confusion': 'confidence',
                            'group_pred': 'top_pred'})
    cols = ['cell_type', 'body', 'num_tbar_nt_predictions', 'confidence', 'top_pred', 'ground_truth']
    if groupcol == 'cell_type':
        cols.remove('body')
    return df[cols]<|MERGE_RESOLUTION|>--- conflicted
+++ resolved
@@ -415,17 +415,6 @@
         # Append the 'cell_type' column
         assert df.index.name == ann_types.index.name == 'body'
         df = df.merge(ann_types, 'outer', on='body')
-<<<<<<< HEAD
-        df = df.reset_index()
-        assert 'body' in df.columns
-    else:
-        ann_types = ann_types.drop_duplicates()
-        df = df.merge(ann_types, 'outer', on='cell_type')
-
-    assert 'cell_type' in df.columns
-    df['num_tbar_nt_predictions'] = pred_df.groupby(groupcol)['pred1'].count()
-    df = df.sort_values(groupcol)
-=======
         assert df.index.name == ann_types.index.name == 'body'
     else:
         # Make sure all cell_types from ann are listed in df
@@ -437,7 +426,6 @@
 
     assert df.index.name == groupcol
     df = df.sort_index().reset_index()
->>>>>>> c8bbfc37
 
     df = df.sort_index()
     # Without groundtruth, all we can provide are
@@ -452,7 +440,7 @@
         cols = ['cell_type', 'body', 'num_tbar_nt_predictions', 'top_pred']
         if groupcol == 'cell_type':
             cols.remove('body')
-        return df[cols]
+        return df.reset_index()[cols]
 
     pred_df = pred_df.merge(group_pred, 'left', on=groupcol)
 
@@ -472,12 +460,8 @@
     df['group_pred'].fillna('unclear', inplace=True)
 
     # Append 'ground_truth' column where possible
-<<<<<<< HEAD
-    df = df.merge(gt_df, 'left', on='cell_type')
-=======
     # (First reset index so it isn't lost in this merge.)
     df = df.reset_index().merge(gt_df, 'left', on='cell_type')
->>>>>>> c8bbfc37
 
     # Rearrange/rename columns to match expected output
     df = df.rename(columns={'mean_confusion': 'confidence',
